# -*- coding: utf-8 -*-
# Copyright (C) 2010, 2011 Sebastian Wiesner <lunaryorn@googlemail.com>
# All rights reserved.

# Redistribution and use in source and binary forms, with or without
# modification, are permitted provided that the following conditions are met:

# 1. Redistributions of source code must retain the above copyright notice,
#    this list of conditions and the following disclaimer.
# 2. Redistributions in binary form must reproduce the above copyright
#    notice, this list of conditions and the following disclaimer in the
#    documentation and/or other materials provided with the distribution.

# THIS SOFTWARE IS PROVIDED BY THE COPYRIGHT HOLDERS AND CONTRIBUTORS "AS IS"
# AND ANY EXPRESS OR IMPLIED WARRANTIES, INCLUDING, BUT NOT LIMITED TO, THE
# IMPLIED WARRANTIES OF MERCHANTABILITY AND FITNESS FOR A PARTICULAR PURPOSE
# ARE DISCLAIMED. IN NO EVENT SHALL THE COPYRIGHT OWNER OR CONTRIBUTORS BE
# LIABLE FOR ANY DIRECT, INDIRECT, INCIDENTAL, SPECIAL, EXEMPLARY, OR
# CONSEQUENTIAL DAMAGES (INCLUDING, BUT NOT LIMITED TO, PROCUREMENT OF
# SUBSTITUTE GOODS OR SERVICES; LOSS OF USE, DATA, OR PROFITS; OR BUSINESS
# INTERRUPTION) HOWEVER CAUSED AND ON ANY THEORY OF LIABILITY, WHETHER IN
# CONTRACT, STRICT LIABILITY, OR TORT (INCLUDING NEGLIGENCE OR OTHERWISE)
# ARISING IN ANY WAY OUT OF THE USE OF THIS SOFTWARE, EVEN IF ADVISED OF THE
# POSSIBILITY OF SUCH DAMAGE.

"""
    synaptiks.qxinput
    =================

    This module mainly provides the :class:`InputDevice` class, which gives
    access to properties of input devices registered on the X11 server.

    Finding input devices
    ---------------------

    :class:`InputDevice` provides various class methods to find input devices.
    You can iterate over all devices using :meth:`InputDevice.all_devices()`,
    or you can get a filtered list of devices using
    :meth:`InputDevice.find_devices_by_name()` or
    :meth:`InputDevice.find_devices_with_property()`.

    Working with input devices
    --------------------------

    The :class:`InputDevice` class is a read-only mapping of property names to
    property values:

    >>> from synaptiks.qx11 import QX11Display
    >>> devices = list(InputDevice.find_devices_with_property(QX11Display(), 'Synaptics Off'))
    >>> devices
    [<synaptiks.xinput.InputDevice object at 0xa599bcc>]
    >>> devices[0].name
    u'AlpsPS/2 ALPS GlidePoint'
    >>> devices[0]['Synaptics Off']
    [0]
    >>> devices[0]['Synaptics Edge Scrolling']
    [0, 1, 0]

    To change properties, this interface can't be used, because properties
    require explicit type information on write access.  Therefore separate
    setters are provided:

    >>> devices[0].set_bool('Synaptics Edge Scrolling', [False, False, False])

    .. moduleauthor::  Sebastian Wiesner  <lunaryorn@googlemail.com>
"""

from __future__ import (print_function, division, unicode_literals,
                        absolute_import)

import struct
from functools import partial
from collections import Mapping
from operator import eq

from synaptiks._bindings import xlib, xinput
from synaptiks._bindings.util import scoped_pointer
from synaptiks.util import ensure_byte_string, ensure_unicode_string


class XInputVersionError(Exception):
    """
    Raised on unexpected XInput versions.
    """

    @property
    def expected_version(self):
        """
        The expected XInput version as ``(major, minor)`` tuple.  Both
        components are integers.
        """
        return self.args[0]

    @property
    def actual_version(self):
        """
        The actual XInput version as ``(major, minor)`` tuple.  Both
        components are integers.
        """
        return self.args[1]

    def __str__(self):
        return ('XI Version Error:  Expected {0.expected_version}, '
                'got {0.actual_version}')


def assert_xinput_version(display):
    """
    Check, that the XInput version on the server side is sufficiently
    recent.

    Currently, at least version 2.0 is required.

    ``display`` is X11 display object (see :class:`synaptiks.qx11.QX11Display`
    or :func:`synaptiks._bindings.xlib.display`).

    Raise :exc:`XInputVersionError`, if the version isn't sufficient.
    """
    matched, actual_version = xinput.query_version(display, (2,0))
    if not matched:
        raise XInputVersionError((2, 0), actual_version)


def is_property_defined(display, name):
    """
    Check, if the given property is defined on the server side.

    ``display`` is X11 display object (see :class:`synaptiks.qx11.QX11Display`
    or :func:`synaptiks._bindings.xlib.display`).  ``name`` is the property
    name as byte or unicode string.  A unicode string is converted into a byte
    string according to the encoding of the current locale.

    Return ``True``, if the property is defined, ``False`` otherwise.
    """
    atom = xlib.intern_atom(display, ensure_byte_string(name), True)
    return atom != xlib.NONE


class UndefinedPropertyError(KeyError):
    """
    Raised if a property is undefined on the server side.  Subclass of
    :exc:`~exceptions.KeyError`.
    """

    @property
    def name(self):
        """
        The name of the undefined property as string.
        """
        return self.args[0]


def _get_property_atom(display, name):
    """
    Get a :class:`~synaptiks._bindings.xlib.Atom` for the given property.

    ``display`` is X11 display object (see :class:`synaptiks.qx11.QX11Display`
    or :func:`synaptiks._bindings.xlib.display`).  ``name`` is the property
    name as byte or unicode string.  A unicode string is converted into a byte
    string according to the encoding of the current locale.

    Return the :class:`~synaptiks._bindings.xlib.Atom` for the given
    property.

    Raise :exc:`UndefinedPropertyError`, if there is no atom for the given
    property.
    """
    atom = xlib.intern_atom(display, ensure_byte_string(name), True)
    if atom == xlib.NONE:
        raise UndefinedPropertyError(name)
    return atom


class InputDeviceNotFoundError(Exception):
    """
    Raised if a device with a certain id does not exist anymore.
    """

    @property
    def id(self):
        """
        The id of the non-existing device as integer.
        """
        return self.args[0]

    def __str__(self):
        return 'The device with id {0} does not exist'.format(self.id)


class PropertyTypeError(ValueError):
    """
    Raised if a property value has an unexpected type.  Subclass of
    :exc:`~exceptions.ValueError`.
    """

    @property
    def type_atom(self):
        """
        The property type that caused this error as Xlib atom.
        """
        return self.args[0]

    def __str__(self):
        return 'Unexpected property type: {0}'.format(self.type_atom)


#: maps property formats to :mod:`struct` format codes
<<<<<<< HEAD
_FORMAT_CODE_MAPPING = {8: b'B', 16: b'H', 32: b'L'}
=======
_TYPE_CODE_MAPPING = {8: 'B', 16: 'H', 32: 'L'}


def _make_struct_format(type_code, number_of_items):
    """
    Make a :mod:`struct` format for the given number of items of the given
    type.

    ``type_code`` is a one-character string with a :mod:`struct` type code.
    ``number_of_items`` is the number of items, which the returned format
    should parse.

    Return a byte string with a struct format suitable to parse the given
    number of items of the given type.

    .. note::

       The returned format parses types with *standard* byte length, not with
       *native* byte length.
    """
    # property data has always a fixed length, independent of architecture, so
    # force "struct" to use standard sizes for data types.  However, still use
    # native endianess, because the X server does byte swapping as necessary
    if len(type_code) != 1:
        raise ValueError('invalid type code')
    return b'={0}{1}'.format(number_of_items, type_code)


def _pack_property_data(type_code, values):
    """
    Pack the given list of property ``values`` of the given type into a byte
    string.

    ``type_code`` is a one-character string containing a :mod:`struct` type
    code corresponding of the indented type in the binary data.  ``values`` is
    a list of values to pack.

    Return a byte string encoding ``values`` in the given ``type_code``.
    """
    struct_format = _make_struct_format(type_code, len(values))
    return struct.pack(struct_format, *values)


def _unpack_property_data(type_code, number_of_items, data):
    """
    Unpack property values from the given binary ``data``.

    ``type_code`` is the type of the items in ``data``, as one-character string
    containing a :mod:`struct` type code.  ``number_of_items`` is the number of
    items, ``data`` is expected to contain. ``data`` is a byte string
    containing the packed property data.

    Return a list containing the unpacked property values.  The items in this
    list have a type corresponding to the given ``type_code``.
    """
    struct_format = _make_struct_format(type_code, number_of_items)
    assert struct.calcsize(struct_format) == len(data)
    return list(struct.unpack(struct_format, data))
>>>>>>> f274c7d5


class InputDevice(Mapping):
    """
    An input device registered on the X11 server.

    This class subclasses the ``Mapping`` ABC, providing a dictionary mapping
    device property names to the corresponding values. Therefore all well-known
    dicitionary methods and operators (e.g. ``.keys()``, ``.items()``, ``in``)
    are available to access the properties of a input device.

    :class:`InputDevice` objects compare equal and unequal to other devices
    and to strings (based on :attr:`id`). However, there is no ordering on
    and the corresponding operators >, <, <= and >= raise TypeError.
    """

    @classmethod
    def all_devices(cls, display):
        """
        Iterate over all input devices registered on the given ``display``.

        ``display`` is X11 display object (see
        :class:`synaptiks.qx11.QX11Display` or
        :func:`synaptiks._bindings.xlib.display`).

        Return an iterator over :class:`InputDevice` objects.

        Raise :exc:`XInputVersionError`, if the XInput version isn't sufficient
        to support input device management.
        """
        assert_xinput_version(display)
        number_of_devices, devices = xinput.query_device(
            display, xinput.ALL_DEVICES)
        with scoped_pointer(devices, xinput.free_device_info) as devices:
            if not devices:
                raise EnvironmentError('Failed to query devices')
            for i in xrange(number_of_devices):
                yield cls(display, devices[i].deviceid)

    @classmethod
    def find_devices_by_name(cls, display, name):
        """
        Find all devices with the given ``name`` on the given ``display``.

        ``display`` is X11 display object (see
        :class:`synaptiks.qx11.QX11Display` or
        :func:`synaptiks._bindings.xlib.display`).  ``name`` is either a
        string, which has to match the device name literally, or a regular
        expression pattern, which is searched in the device name.

        Return an iterator over all :class:`InputDevice` objects with a
        matching name.

        Raise :exc:`XInputVersionError`, if the XInput version isn't sufficient
        to support input device management.
        """
        if isinstance(name, basestring):
            matches = partial(eq, name)
        else:
            matches = name.search
        return (d for d in cls.all_devices(display) if matches(d.name))

    @classmethod
    def find_devices_with_property(cls, display, name):
        """
        Find all devices which have the given property.

        ``display`` is X11 display object (see
        :class:`synaptiks.qx11.QX11Display` or
        :func:`synaptiks._bindings.xlib.display`).  ``name`` is a string with
        the property name.

        Return an iterator over all :class:`InputDevice` objects, which have
        this property defined.

        Raise :exc:`XInputVersionError`, if the XInput version isn't sufficient
        to support input device management.
        """
        return (d for d in cls.all_devices(display) if name in d)

    def __init__(self, display, deviceid):
        self.id = deviceid
        self.display = display

    @property
    def name(self):
        """
        The name of this device as unicode string.
        """
        number_of_devices, device = xinput.query_device(self.display, self.id)
        with scoped_pointer(device, xinput.free_device_info) as device:
            if not device:
                raise InputDeviceNotFoundError(self.id)
            return ensure_unicode_string(device.contents.name)

    def __eq__(self, other):
        return self.id == other.id

    def __ne__(self, other):
        return self.id != other.id

    def __len__(self):
        """
        Return the amount of all properties defined on this device.
        """
        number_of_properties, property_atoms = xinput.list_properties(
            self.display, self.id)
        with scoped_pointer(property_atoms, xlib.free):
            return number_of_properties

    def _iter_property_atoms(self):
        number_of_properties, property_atoms = xinput.list_properties(
            self.display, self.id)
        with scoped_pointer(property_atoms, xlib.free):
            for i in xrange(number_of_properties):
                yield property_atoms[i]

    def __iter__(self):
        """
        Iterate over the names of all properties defined for this device.

        Return a generator yielding the names of all properties of this
        device as unicode strings
        """
        return (ensure_unicode_string(xlib.get_atom_name(self.display, a))
                for a in self._iter_property_atoms())

    def __contains__(self, name):
        """
        Check, if the given property is defined on this device.

        ``name`` is the property name as string.

        Return ``True``, if the property is defined on this device,
        ``False`` otherwise.
        """
        atom = xlib.intern_atom(
            self.display, ensure_byte_string(name), True)
        if atom == xlib.NONE:
            return False
        return any(a == atom for a in self._iter_property_atoms())

    def __getitem__(self, name):
        """
        Get the given property.

        Input device properties have multiple items and are of different
        types.  This method returns all items in a tuple, and tries to
        convert them into the appropriate Python type.  Consequently, the
        conversion may fail, if the property has an unsupported type.
        Currently, integer and float types are supported, any other type
        raises :exc:`PropertyTypeError`.

        ``name`` is the property name as string.

        Return all items of the given property as tuple, or raise
        :exc:`~exceptions.KeyError`, if the property is not defined on this
        device.  Raise :exc:`UndefinedPropertyError` (which is a subclass of
        :exc:`~exceptions.KeyError`), if the property is not defined on the
        server at all.  Raise :exc:`PropertyTypeError`, if the property has
        an unsupported type.
        """
        atom = _get_property_atom(self.display, name)
        type, format, data = xinput.get_property(self.display, self.id, atom)
        if type == xlib.NONE and format == 0:
            raise KeyError(name)
<<<<<<< HEAD
        number_of_items = (len(bytes) * 8) // format
        if type in (xlib.INTEGER, xlib.ATOM):
            struct_format = _FORMAT_CODE_MAPPING[format] * number_of_items
=======
        number_of_items = (len(data) * 8) // format
        if type == xlib.INTEGER:
            type_code = _TYPE_CODE_MAPPING[format]
>>>>>>> f274c7d5
        elif type == xlib.intern_atom(self.display, 'FLOAT', True):
            type_code = 'f'
        else:
            raise PropertyTypeError(type)
        return _unpack_property_data(type_code, number_of_items, data)

    def __gt__(self, other):
        raise TypeError('InputDevice not orderable')

    def __lt__(self, other):
        raise TypeError('InputDevice not orderable')

    def __le__(self, other):
        raise TypeError('InputDevice not orderable')

    def __ge__(self, other):
        raise TypeError('InputDevice not orderable')

    def _set_raw(self, property, type, format, data):
        atom = _get_property_atom(self.display, property)
        xinput.change_property(self.display, self.id, atom,
                               type, format, data)

    def set_int(self, property, values):
        """
        Set an integral ``property``.

        ``property`` is the property name as string, ``values`` is a list of
        *all* values of the property as integer.

        Raise :exc:`UndefinedPropertyError`, if the given property is not
        defined on the server.
        """
        data = _pack_property_data('L', values)
        self._set_raw(property, xlib.INTEGER, 32, data)

    def set_byte(self, property, values):
        """
        Set a ``property``, whose values are single bytes.

        ``property`` is the property name as string, ``values`` is a list of
        *all* values of the property as integer, which must of course all be in
        the range of byte values.

        Raise :exc:`UndefinedPropertyError`, if the given property is not
        defined on the server.
        """
        data = _pack_property_data('B', values)
        self._set_raw(property, xlib.INTEGER, 8, data)

    set_bool = set_byte

    def set_float(self, property, values):
        """
        Set a floating point ``property``.

        ``property`` is the property name as string, ``values`` is a list of
        *all* values of the property as float objects, which must all be in the
        range of C float values.

        Raise :exc:`UndefinedPropertyError`, if the given property is not
        defined on the server
        """
        data = _pack_property_data('f', values)
        type = xlib.intern_atom(self.display, 'FLOAT', True)
        self._set_raw(property, type, 32, data)<|MERGE_RESOLUTION|>--- conflicted
+++ resolved
@@ -205,9 +205,6 @@
 
 
 #: maps property formats to :mod:`struct` format codes
-<<<<<<< HEAD
-_FORMAT_CODE_MAPPING = {8: b'B', 16: b'H', 32: b'L'}
-=======
 _TYPE_CODE_MAPPING = {8: 'B', 16: 'H', 32: 'L'}
 
 
@@ -266,7 +263,6 @@
     struct_format = _make_struct_format(type_code, number_of_items)
     assert struct.calcsize(struct_format) == len(data)
     return list(struct.unpack(struct_format, data))
->>>>>>> f274c7d5
 
 
 class InputDevice(Mapping):
@@ -433,15 +429,9 @@
         type, format, data = xinput.get_property(self.display, self.id, atom)
         if type == xlib.NONE and format == 0:
             raise KeyError(name)
-<<<<<<< HEAD
-        number_of_items = (len(bytes) * 8) // format
+        number_of_items = (len(data) * 8) // format
         if type in (xlib.INTEGER, xlib.ATOM):
-            struct_format = _FORMAT_CODE_MAPPING[format] * number_of_items
-=======
-        number_of_items = (len(data) * 8) // format
-        if type == xlib.INTEGER:
             type_code = _TYPE_CODE_MAPPING[format]
->>>>>>> f274c7d5
         elif type == xlib.intern_atom(self.display, 'FLOAT', True):
             type_code = 'f'
         else:
